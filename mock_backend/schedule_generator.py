--- conflicted
+++ resolved
@@ -148,9 +148,6 @@
         cursor = conn.cursor()
         
         try:
-<<<<<<< HEAD
-            # 既存のドラフトスケジュールを削除
-=======
             # 既存のドラフトスケジュールとその関連する割り当てを削除
             cursor.execute("""
                 DELETE FROM schedule_assignments 
@@ -160,7 +157,6 @@
                 )
             """, (self.school_id, self.academic_year, self.is_first_half))
             
->>>>>>> 6584f27c
             cursor.execute("""
                 DELETE FROM schedules 
                 WHERE school_id = ? AND academic_year = ? AND is_first_half = ? AND status = 'draft'
@@ -322,23 +318,6 @@
             cursor = conn.cursor()
             
             try:
-<<<<<<< HEAD
-                # 一意制約違反を避けるために、テスト用に既存のスケジュールを削除する
-                cursor.execute("""
-                    DELETE FROM schedule_assignments 
-                    WHERE schedule_id IN (SELECT id FROM schedules WHERE school_id = ? AND academic_year = ? AND is_first_half = ?)
-                """, (self.school_id, self.academic_year, self.is_first_half))
-                
-                cursor.execute("""
-                    DELETE FROM schedules 
-                    WHERE school_id = ? AND academic_year = ? AND is_first_half = ?
-                """, (self.school_id, self.academic_year, self.is_first_half))
-                
-                conn.commit()
-                logger.debug("既存のスケジュールを削除しました")
-                
-=======
->>>>>>> 6584f27c
                 # スケジュールの基本情報を作成
                 schedule_id = self.create_schedule(name, description)
                 
@@ -348,8 +327,6 @@
                 # 割り当てをデータベースに保存
                 self.save_assignments(assignments, schedule_id)
                 
-<<<<<<< HEAD
-=======
                 # 既存のアクティブなスケジュールを非アクティブに変更
                 cursor.execute("""
                     UPDATE schedules 
@@ -357,7 +334,6 @@
                     WHERE school_id = ? AND academic_year = ? AND is_first_half = ? AND status = 'active' AND id != ?
                 """, (self.school_id, self.academic_year, self.is_first_half, schedule_id))
                 
->>>>>>> 6584f27c
                 # 新しいスケジュールをアクティブに更新
                 cursor.execute("UPDATE schedules SET status = 'active' WHERE id = ?", (schedule_id,))
                 conn.commit()
